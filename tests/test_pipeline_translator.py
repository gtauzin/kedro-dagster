# mypy: ignore-errors

from __future__ import annotations

from functools import partial

import dagster as dg
import pytest
from kedro.framework.project import pipelines
from kedro.framework.session import KedroSession
from kedro.framework.startup import bootstrap_project

from kedro_dagster.catalog import CatalogTranslator
from kedro_dagster.config import get_dagster_config
from kedro_dagster.dagster import ExecutorCreator
from kedro_dagster.nodes import NodeTranslator
from kedro_dagster.pipelines import PipelineTranslator
from kedro_dagster.utils import format_dataset_name, format_node_name


<<<<<<< HEAD
@pytest.mark.parametrize("env", ["base", "local"])  # use existing per-env fixtures
def test_pipeline_translator_to_dagster_with_executor(env, request):
    project_path, _ = request.getfixturevalue(f"kedro_project_exec_filebacked_{env}")
=======
@pytest.mark.parametrize(
    "env_fixture",
    [
        "kedro_project_exec_filebacked_base",
        "kedro_project_exec_filebacked_local",
    ],
)
def test_pipeline_translator_to_dagster_with_executor(request, env_fixture):
    project_path, env = request.getfixturevalue(env_fixture)
>>>>>>> 140a339f

    bootstrap_project(project_path)
    session = KedroSession.create(project_path=project_path, env=env)
    context = session.load_context()

    dagster_config = get_dagster_config(context)

    # Catalog -> IO managers and partition metadata
    default_pipeline = pipelines.get("__default__")
    catalog_translator = CatalogTranslator(
        catalog=context.catalog,
        pipelines=[default_pipeline],
        hook_manager=context._hook_manager,
        env=env,
    )
    named_io_managers, asset_partitions = catalog_translator.to_dagster()

    # Nodes -> op factories and assets
    node_translator = NodeTranslator(
        pipelines=[default_pipeline],
        catalog=context.catalog,
        hook_manager=context._hook_manager,
        session_id=session.session_id,
        asset_partitions=asset_partitions,
        named_resources=named_io_managers,
        env=env,
    )
    # Build op factories and assets manually (equivalent to NodeTranslator.to_dagster)
    named_assets: dict[str, dg.AssetSpec | dg.AssetsDefinition] = {}
    named_op_factories: dict[str, dg.OpDefinition] = {}
    default_pipeline = pipelines.get("__default__")
    # External inputs become AssetSpec
    for external_dataset_name in default_pipeline.inputs():
        if external_dataset_name != "parameters":
            # Minimal external spec; io manager resolved at job level
            key = [env] + external_dataset_name.split(".")
            asset_name = format_dataset_name(external_dataset_name)
            named_assets[asset_name] = dg.AssetSpec(key=key).with_io_manager_key("io_manager")

    for pipeline_node in default_pipeline.nodes:
        op_name = format_node_name(pipeline_node.name)
        named_op_factories[f"{op_name}_graph"] = partial(node_translator.create_op, node=pipeline_node)
        if len(pipeline_node.outputs):
            # Avoid reserved Dagster names on either side
            if any(in_name == "input" for in_name in pipeline_node.inputs):
                continue
            if any(out_name == "output" for out_name in pipeline_node.outputs):
                continue
            named_assets[op_name] = node_translator.create_asset(pipeline_node)

    # Executors from config
    executor_creator = ExecutorCreator(dagster_config=dagster_config)
    named_executors = executor_creator.create_executors()
    assert "seq" in named_executors

    # Build jobs
    pipeline_translator = PipelineTranslator(
        dagster_config=dagster_config,
        context=context,
        project_path=str(project_path),
        env=env,
        session_id=session.session_id,
        named_assets=named_assets,
        asset_partitions=asset_partitions,
        named_op_factories=named_op_factories,
        named_resources={**named_io_managers, "io_manager": dg.fs_io_manager},
        named_executors=named_executors,
        enable_mlflow=False,
    )
    jobs = pipeline_translator.to_dagster()
    assert "default" in jobs
    assert isinstance(jobs["default"], dg.JobDefinition)


<<<<<<< HEAD
@pytest.mark.parametrize("env", ["base", "local"])  # use existing per-env fixtures
def test_after_pipeline_run_hook_inputs_fan_in_for_partitions(env, request):
=======
@pytest.mark.parametrize(
    "env_fixture",
    [
        "kedro_project_partitioned_intermediate_output2_base",
        "kedro_project_partitioned_intermediate_output2_local",
    ],
)
def test_after_pipeline_run_hook_inputs_fan_in_for_partitions(request, env_fixture):
>>>>>>> 140a339f
    """Ensure the after-pipeline-run hook op declares a Nothing input per partition.

    We configure a partitioned path intermediate -> output2 with identity mapping,
    then build the job and introspect the hook op input names to confirm they include
    the per-partition fan-in inputs (e.g., node2__p1_after_pipeline_run_hook_input).
    """
<<<<<<< HEAD
    project_path, _ = request.getfixturevalue(f"kedro_project_partitioned_intermediate_output2_{env}")
=======
    project_path, env = request.getfixturevalue(env_fixture)
>>>>>>> 140a339f

    bootstrap_project(project_path)
    session = KedroSession.create(project_path=project_path, env=env)
    context = session.load_context()

    dagster_config = get_dagster_config(context)
    default_pipeline = pipelines.get("__default__")

    catalog_translator = CatalogTranslator(
        catalog=context.catalog,
        pipelines=[default_pipeline],
        hook_manager=context._hook_manager,
        env=env,
    )
    named_io_managers, asset_partitions = catalog_translator.to_dagster()

    node_translator = NodeTranslator(
        pipelines=[default_pipeline],
        catalog=context.catalog,
        hook_manager=context._hook_manager,
        session_id=session.session_id,
        asset_partitions=asset_partitions,
        named_resources={**named_io_managers, "io_manager": dg.fs_io_manager},
        env=env,
    )
    named_op_factories, named_assets = node_translator.to_dagster()

    executor_creator = ExecutorCreator(dagster_config=dagster_config)
    named_executors = executor_creator.create_executors()

    pipeline_translator = PipelineTranslator(
        dagster_config=dagster_config,
        context=context,
        project_path=str(project_path),
        env=env,
        session_id=session.session_id,
        named_assets=named_assets,
        asset_partitions=asset_partitions,
        named_op_factories=named_op_factories,
        named_resources={**named_io_managers, "io_manager": dg.fs_io_manager},
        named_executors=named_executors,
        enable_mlflow=False,
    )
    jobs = pipeline_translator.to_dagster()
    job = jobs["default"]

    # Fetch the after-pipeline-run hook op definition from the job
    hook_name = "after_pipeline_run_hook_default"
    node_def = None
    # Try common Dagster APIs to retrieve node definitions
    if hasattr(job, "graph") and hasattr(job.graph, "node_defs"):
        for nd in job.graph.node_defs:
            if getattr(nd, "name", None) == hook_name:
                node_def = nd
                break
    if node_def is None and hasattr(job, "all_node_defs"):
        for nd in job.all_node_defs:  # type: ignore[attr-defined]
            if getattr(nd, "name", None) == hook_name:
                node_def = nd
                break

    assert node_def is not None, "Hook op definition not found in job"
    ins_keys = set(getattr(node_def, "ins").keys())  # type: ignore[no-any-return]
    # Expect a Nothing input per partition for the last node (node2)
    # The naming includes both upstream and downstream partition keys for clarity
    assert "node2__p1__p1_after_pipeline_run_hook_input" in ins_keys
    assert "node2__p2__p2_after_pipeline_run_hook_input" in ins_keys


@pytest.mark.parametrize(
    "env_fixture",
    [
        "kedro_project_exec_filebacked_base",
        "kedro_project_exec_filebacked_local",
        "kedro_project_partitioned_intermediate_output2_base",
        "kedro_project_partitioned_intermediate_output2_local",
        "kedro_project_partitioned_static_mapping_base",
        "kedro_project_partitioned_static_mapping_local",
        "kedro_project_multiple_inputs_base",
        "kedro_project_multiple_inputs_local",
        "kedro_project_multiple_outputs_tuple_base",
        "kedro_project_multiple_outputs_tuple_local",
        "kedro_project_multiple_outputs_dict_base",
        "kedro_project_multiple_outputs_dict_local",
        "kedro_project_no_outputs_node_base",
        "kedro_project_no_outputs_node_local",
        "kedro_project_nothing_assets_base",
        "kedro_project_nothing_assets_local",
    ],
)
def test_pipeline_translator_builds_jobs_for_scenarios(request, env_fixture):
    """Ensure PipelineTranslator can build a job across diverse scenarios without errors."""
<<<<<<< HEAD
    project_path, options = kedro_project_scenario_env
    env = options.env
=======
    project_path, env = request.getfixturevalue(env_fixture)
>>>>>>> 140a339f

    bootstrap_project(project_path)
    session = KedroSession.create(project_path=project_path, env=env)
    context = session.load_context()

    dagster_config = get_dagster_config(context)
    default_pipeline = pipelines.get("__default__")

    # Catalog -> IO managers and partition metadata
    catalog_translator = CatalogTranslator(
        catalog=context.catalog,
        pipelines=[default_pipeline],
        hook_manager=context._hook_manager,
        env=env,
    )
    named_io_managers, asset_partitions = catalog_translator.to_dagster()

    # Nodes -> op factories and assets (manual construction to avoid brittle externals)
    node_translator = NodeTranslator(
        pipelines=[default_pipeline],
        catalog=context.catalog,
        hook_manager=context._hook_manager,
        session_id=session.session_id,
        asset_partitions=asset_partitions,
        named_resources={**named_io_managers, "io_manager": dg.fs_io_manager},
        env=env,
    )

    named_assets: dict[str, dg.AssetSpec | dg.AssetsDefinition] = {}
    named_op_factories: dict[str, dg.OpDefinition] = {}

    # External inputs become minimal AssetSpecs
    for external_dataset_name in default_pipeline.inputs():
        if external_dataset_name != "parameters":
            key = [env] + external_dataset_name.split(".")
            asset_name = format_dataset_name(external_dataset_name)
            named_assets[asset_name] = dg.AssetSpec(key=key).with_io_manager_key("io_manager")

    for pipeline_node in default_pipeline.nodes:
        op_name = format_node_name(pipeline_node.name)
        named_op_factories[f"{op_name}_graph"] = partial(node_translator.create_op, node=pipeline_node)
        if len(pipeline_node.outputs):
            # Avoid reserved names that Dagster uses internally
            if any(in_name == "input" for in_name in pipeline_node.inputs):
                continue
            if any(out_name == "output" for out_name in pipeline_node.outputs):
                continue
            named_assets[op_name] = node_translator.create_asset(pipeline_node)

    # Executors from config
    executor_creator = ExecutorCreator(dagster_config=dagster_config)
    named_executors = executor_creator.create_executors()

    # Build jobs
    pipeline_translator = PipelineTranslator(
        dagster_config=dagster_config,
        context=context,
        project_path=str(project_path),
        env=env,
        session_id=session.session_id,
        named_assets=named_assets,
        asset_partitions=asset_partitions,
        named_op_factories=named_op_factories,
        named_resources={**named_io_managers, "io_manager": dg.fs_io_manager},
        named_executors=named_executors,
        enable_mlflow=False,
    )
    jobs = pipeline_translator.to_dagster()
    assert "default" in jobs
    assert isinstance(jobs["default"], dg.JobDefinition)<|MERGE_RESOLUTION|>--- conflicted
+++ resolved
@@ -18,21 +18,9 @@
 from kedro_dagster.utils import format_dataset_name, format_node_name
 
 
-<<<<<<< HEAD
 @pytest.mark.parametrize("env", ["base", "local"])  # use existing per-env fixtures
 def test_pipeline_translator_to_dagster_with_executor(env, request):
     project_path, _ = request.getfixturevalue(f"kedro_project_exec_filebacked_{env}")
-=======
-@pytest.mark.parametrize(
-    "env_fixture",
-    [
-        "kedro_project_exec_filebacked_base",
-        "kedro_project_exec_filebacked_local",
-    ],
-)
-def test_pipeline_translator_to_dagster_with_executor(request, env_fixture):
-    project_path, env = request.getfixturevalue(env_fixture)
->>>>>>> 140a339f
 
     bootstrap_project(project_path)
     session = KedroSession.create(project_path=project_path, env=env)
@@ -107,30 +95,15 @@
     assert isinstance(jobs["default"], dg.JobDefinition)
 
 
-<<<<<<< HEAD
 @pytest.mark.parametrize("env", ["base", "local"])  # use existing per-env fixtures
 def test_after_pipeline_run_hook_inputs_fan_in_for_partitions(env, request):
-=======
-@pytest.mark.parametrize(
-    "env_fixture",
-    [
-        "kedro_project_partitioned_intermediate_output2_base",
-        "kedro_project_partitioned_intermediate_output2_local",
-    ],
-)
-def test_after_pipeline_run_hook_inputs_fan_in_for_partitions(request, env_fixture):
->>>>>>> 140a339f
     """Ensure the after-pipeline-run hook op declares a Nothing input per partition.
 
     We configure a partitioned path intermediate -> output2 with identity mapping,
     then build the job and introspect the hook op input names to confirm they include
     the per-partition fan-in inputs (e.g., node2__p1_after_pipeline_run_hook_input).
     """
-<<<<<<< HEAD
     project_path, _ = request.getfixturevalue(f"kedro_project_partitioned_intermediate_output2_{env}")
-=======
-    project_path, env = request.getfixturevalue(env_fixture)
->>>>>>> 140a339f
 
     bootstrap_project(project_path)
     session = KedroSession.create(project_path=project_path, env=env)
@@ -223,12 +196,8 @@
 )
 def test_pipeline_translator_builds_jobs_for_scenarios(request, env_fixture):
     """Ensure PipelineTranslator can build a job across diverse scenarios without errors."""
-<<<<<<< HEAD
-    project_path, options = kedro_project_scenario_env
+    project_path, options = request.getfixturevalue(env_fixture)
     env = options.env
-=======
-    project_path, env = request.getfixturevalue(env_fixture)
->>>>>>> 140a339f
 
     bootstrap_project(project_path)
     session = KedroSession.create(project_path=project_path, env=env)
