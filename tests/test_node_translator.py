--- conflicted
+++ resolved
@@ -3,6 +3,7 @@
 from __future__ import annotations
 
 import importlib
+from pathlib import Path
 
 import dagster as dg
 import pytest
@@ -24,21 +25,15 @@
     raise AssertionError(f"No node produces dataset '{dataset_name}' in pipeline")
 
 
-<<<<<<< HEAD
 @pytest.mark.parametrize("env", ["base", "local"])  # use existing per-env fixtures
 def test_create_op_wires_resources(env, request):
-    project_path, _ = request.getfixturevalue(f"kedro_project_exec_filebacked_{env}")
-=======
-@pytest.mark.parametrize(
-    "env_fixture",
-    [
-        "kedro_project_exec_filebacked_base",
-        "kedro_project_exec_filebacked_local",
-    ],
-)
-def test_create_op_wires_resources(request, env_fixture):
-    project_path, env = request.getfixturevalue(env_fixture)
->>>>>>> 140a339f
+    _fixture_val = request.getfixturevalue(f"kedro_project_exec_filebacked_{env}")
+    project_path = _fixture_val
+    while isinstance(project_path, (tuple, list)) and len(project_path) > 0:
+        if isinstance(project_path[0], Path):
+            project_path = project_path[0]
+            break
+        project_path = project_path[0]
 
     bootstrap_project(project_path)
     session = KedroSession.create(project_path=project_path, env=env)
@@ -83,21 +78,15 @@
     assert f"{env}__output2_ds_io_manager" in op.required_resource_keys
 
 
-<<<<<<< HEAD
 @pytest.mark.parametrize("env", ["base", "local"])  # use existing per-env fixtures
 def test_create_op_partition_tags_and_name_suffix(env, request):
-    project_path, _ = request.getfixturevalue(f"kedro_project_exec_filebacked_output2_memory_{env}")
-=======
-@pytest.mark.parametrize(
-    "env_fixture",
-    [
-        "kedro_project_exec_filebacked_output2_memory_base",
-        "kedro_project_exec_filebacked_output2_memory_local",
-    ],
-)
-def test_create_op_partition_tags_and_name_suffix(request, env_fixture):
-    project_path, env = request.getfixturevalue(env_fixture)
->>>>>>> 140a339f
+    _fixture_val = request.getfixturevalue(f"kedro_project_exec_filebacked_output2_memory_{env}")
+    project_path = _fixture_val
+    while isinstance(project_path, (tuple, list)) and len(project_path) > 0:
+        if isinstance(project_path[0], Path):
+            project_path = project_path[0]
+            break
+        project_path = project_path[0]
 
     # Configure project before accessing pipelines; then reload project module to avoid stale state
     bootstrap_project(project_path)
@@ -140,24 +129,20 @@
 
 
 @pytest.mark.parametrize(
-    "env_fixture",
+    "kedro_project_multi_in_out_env",
     [
-        "kedro_project_multiple_inputs_base",
-        "kedro_project_multiple_inputs_local",
-        "kedro_project_multiple_outputs_tuple_base",
-        "kedro_project_multiple_outputs_tuple_local",
-        "kedro_project_multiple_outputs_dict_base",
-        "kedro_project_multiple_outputs_dict_local",
+        ("multiple_inputs", "base"),
+        ("multiple_inputs", "local"),
+        ("multiple_outputs_tuple", "base"),
+        ("multiple_outputs_tuple", "local"),
+        ("multiple_outputs_dict", "base"),
+        ("multiple_outputs_dict", "local"),
     ],
+    indirect=True,
 )
-<<<<<<< HEAD
 def test_node_translator_handles_multiple_inputs_and_outputs(kedro_project_multi_in_out_env):
     project_path, options = kedro_project_multi_in_out_env
     env = options.env
-=======
-def test_node_translator_handles_multiple_inputs_and_outputs(request, env_fixture):
-    project_path, env = request.getfixturevalue(env_fixture)
->>>>>>> 140a339f
 
     bootstrap_project(project_path)
     session = KedroSession.create(project_path=project_path, env=env)
@@ -189,21 +174,15 @@
     assert isinstance(op, dg.OpDefinition)
 
 
-<<<<<<< HEAD
 @pytest.mark.parametrize("env", ["base", "local"])  # use existing per-env fixtures
 def test_node_translator_handles_nothing_datasets(env, request):
-    project_path, _ = request.getfixturevalue(f"kedro_project_nothing_assets_{env}")
-=======
-@pytest.mark.parametrize(
-    "env_fixture",
-    [
-        "kedro_project_nothing_assets_base",
-        "kedro_project_nothing_assets_local",
-    ],
-)
-def test_node_translator_handles_nothing_datasets(request, env_fixture):
-    project_path, env = request.getfixturevalue(env_fixture)
->>>>>>> 140a339f
+    _fixture_val = request.getfixturevalue(f"kedro_project_nothing_assets_{env}")
+    project_path = _fixture_val
+    while isinstance(project_path, (tuple, list)) and len(project_path) > 0:
+        if isinstance(project_path[0], Path):
+            project_path = project_path[0]
+            break
+        project_path = project_path[0]
 
     bootstrap_project(project_path)
     session = KedroSession.create(project_path=project_path, env=env)
@@ -263,21 +242,15 @@
     )
 
 
-<<<<<<< HEAD
 @pytest.mark.parametrize("env", ["base", "local"])  # use existing per-env fixtures
 def test_node_translator_handles_no_output_node(env, request):
-    project_path, _ = request.getfixturevalue(f"kedro_project_no_outputs_node_{env}")
-=======
-@pytest.mark.parametrize(
-    "env_fixture",
-    [
-        "kedro_project_no_outputs_node_base",
-        "kedro_project_no_outputs_node_local",
-    ],
-)
-def test_node_translator_handles_no_output_node(request, env_fixture):
-    project_path, env = request.getfixturevalue(env_fixture)
->>>>>>> 140a339f
+    _fixture_val = request.getfixturevalue(f"kedro_project_no_outputs_node_{env}")
+    project_path = _fixture_val
+    while isinstance(project_path, (tuple, list)) and len(project_path) > 0:
+        if isinstance(project_path[0], Path):
+            project_path = project_path[0]
+            break
+        project_path = project_path[0]
 
     bootstrap_project(project_path)
     session = KedroSession.create(project_path=project_path, env=env)
