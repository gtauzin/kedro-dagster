# mypy: ignore-errors

from __future__ import annotations

from collections.abc import Callable
from pathlib import Path

from pytest import fixture

from .scenarios.helpers import dagster_executors_config, make_jobs_config
from .scenarios.kedro_projects import (
    options_exec_filebacked,
    options_hooks_filebacked,
    options_multiple_inputs,
    options_multiple_outputs_dict,
    options_multiple_outputs_tuple,
    options_no_dagster_config,
    options_no_outputs_node,
    options_nothing_assets,
    options_partitioned_identity_mapping,
    options_partitioned_intermediate_output2,
    options_partitioned_static_mapping,
)
from .scenarios.project_factory import KedroProjectOptions, build_kedro_project_scenario


@fixture(scope="session")
def temp_directory(tmpdir_factory):
    # Use tmpdir_factory to create a temporary directory with session scope
    return tmpdir_factory.mktemp("session_temp_dir")


@fixture(scope="session")
def project_scenario_factory(temp_directory) -> Callable[[KedroProjectOptions], tuple[Path, KedroProjectOptions]]:
    """Return a callable that builds Kedro project variants in tmp dirs.

    Usage:
        project_path = project_scenario_factory(KedroProjectOptions(env="base", catalog={...}))
    """

    def _factory(
        kedro_project_options: KedroProjectOptions, project_name: str | None = None
    ) -> tuple[Path, KedroProjectOptions]:
        return build_kedro_project_scenario(
            temp_directory=temp_directory, options=kedro_project_options, project_name=project_name
        )

    return _factory


# Convenience fixtures: one Kedro project per scenario, each with a unique project_name


@fixture(scope="session")
def kedro_project_no_dagster_config(project_scenario_factory) -> tuple[Path, KedroProjectOptions]:
    return project_scenario_factory(
        options_no_dagster_config(env="base"), project_name="kedro-project-no-dagster-config"
    )


@fixture(scope="function")
def kedro_project_exec_filebacked_base(project_scenario_factory) -> tuple[Path, KedroProjectOptions]:
    return project_scenario_factory(options_exec_filebacked(env="base"), project_name="kedro-project-exec-filebacked")


@fixture(scope="function")
def kedro_project_partitioned_intermediate_output2_base(project_scenario_factory) -> tuple[Path, KedroProjectOptions]:
    return project_scenario_factory(
        options_partitioned_intermediate_output2(env="base"),
        project_name="kedro-project-partitioned-intermediate-output2",
    )


@fixture(scope="function")
<<<<<<< HEAD
def kedro_project_partitioned_identity_mapping_base(project_scenario_factory) -> tuple[Path, KedroProjectOptions]:
=======
def kedro_project_partitioned_identity_mapping_base(project_scenario_factory) -> Path:
>>>>>>> 140a339f
    return project_scenario_factory(
        options_partitioned_identity_mapping(env="base"),
        project_name="kedro-project-partitioned-identity-mapping",
    ), "base"


@fixture(scope="function")
def kedro_project_partitioned_identity_mapping_local(project_scenario_factory) -> tuple[Path, KedroProjectOptions]:
    return project_scenario_factory(
        options_partitioned_identity_mapping(env="local"),
        project_name="kedro-project-partitioned-identity-mapping-local",
    ), "local"


# Per-env wrappers for identity mapping returning (Path, env)


@fixture(scope="function")
def kedro_project_partitioned_static_mapping_base(project_scenario_factory) -> tuple[Path, KedroProjectOptions]:
    return project_scenario_factory(
        options_partitioned_static_mapping(env="base"),
        project_name="kedro-project-partitioned-static-mapping",
    )


@fixture(scope="function")
def kedro_project_no_outputs_node_base(project_scenario_factory) -> tuple[Path, KedroProjectOptions]:
    return project_scenario_factory(options_no_outputs_node(env="base"), project_name="kedro-project-no-outputs-node")


@fixture(scope="function")
def kedro_project_nothing_assets_base(project_scenario_factory) -> tuple[Path, KedroProjectOptions]:
    return project_scenario_factory(options_nothing_assets(env="base"), project_name="kedro-project-nothing-assets")


@fixture(scope="function")
<<<<<<< HEAD
def kedro_project_hooks_filebacked_base(project_scenario_factory, tmp_path: Path) -> tuple[Path, KedroProjectOptions]:
=======
def kedro_project_hooks_filebacked_base(project_scenario_factory, tmp_path: Path) -> Path:
>>>>>>> 140a339f
    # Prepare input file and directories for file-backed scenario
    input_csv = tmp_path / "input.csv"
    input_csv.write_text("value\n1\n", encoding="utf-8")
    primary_dir = tmp_path / "data_primary"
    output_dir = tmp_path / "data_output"
    primary_dir.mkdir(parents=True, exist_ok=True)
    output_dir.mkdir(parents=True, exist_ok=True)

    opts = options_hooks_filebacked(
        env="base", input_csv=str(input_csv), primary_dir=str(primary_dir), output_dir=str(output_dir)
    )
    return project_scenario_factory(opts, project_name="kedro-project-hooks-filebacked"), "base"


# Per-env variants and wrappers returning (Path, options)


@fixture(scope="function")
<<<<<<< HEAD
def kedro_project_exec_filebacked_local(project_scenario_factory) -> tuple[Path, KedroProjectOptions]:
=======
def kedro_project_exec_filebacked_base(project_scenario_factory) -> Path:
    return project_scenario_factory(
        options_exec_filebacked(env="base"), project_name="kedro-project-exec-filebacked-base"
    ), "base"


@fixture(scope="function")
def kedro_project_exec_filebacked_local(project_scenario_factory) -> Path:
>>>>>>> 140a339f
    return project_scenario_factory(
        options_exec_filebacked(env="local"), project_name="kedro-project-exec-filebacked-local"
    ), "local"


@fixture(scope="function")
def kedro_project_partitioned_intermediate_output2_base(project_scenario_factory) -> Path:
    return project_scenario_factory(
        options_partitioned_intermediate_output2(env="base"),
        project_name="kedro-project-partitioned-intermediate-output2-base",
    ), "base"


@fixture(scope="function")
def kedro_project_partitioned_intermediate_output2_local(project_scenario_factory) -> tuple[Path, KedroProjectOptions]:
    return project_scenario_factory(
        options_partitioned_intermediate_output2(env="local"),
        project_name="kedro-project-partitioned-intermediate-output2-local",
    ), "local"


@fixture(scope="function")
def kedro_project_partitioned_static_mapping_base(project_scenario_factory) -> Path:
    return project_scenario_factory(
        options_partitioned_static_mapping(env="base"),
        project_name="kedro-project-partitioned-static-mapping-base",
    ), "base"


@fixture(scope="function")
def kedro_project_partitioned_static_mapping_local(project_scenario_factory) -> tuple[Path, KedroProjectOptions]:
    return project_scenario_factory(
        options_partitioned_static_mapping(env="local"),
        project_name="kedro-project-partitioned-static-mapping-local",
    ), "local"


@fixture(scope="function")
def kedro_project_multiple_inputs_base(project_scenario_factory) -> Path:
    return project_scenario_factory(
        options_multiple_inputs(env="base"), project_name="kedro-project-multiple-inputs-base"
    ), "base"


@fixture(scope="function")
<<<<<<< HEAD
def kedro_project_no_outputs_node_local(project_scenario_factory) -> tuple[Path, KedroProjectOptions]:
=======
def kedro_project_multiple_inputs_local(project_scenario_factory) -> Path:
    return project_scenario_factory(
        options_multiple_inputs(env="local"), project_name="kedro-project-multiple-inputs-local"
    ), "local"


@fixture(scope="function")
def kedro_project_multiple_outputs_tuple_base(project_scenario_factory) -> Path:
    return project_scenario_factory(
        options_multiple_outputs_tuple(env="base"), project_name="kedro-project-multiple-outputs-tuple-base"
    ), "base"


@fixture(scope="function")
def kedro_project_multiple_outputs_tuple_local(project_scenario_factory) -> Path:
    return project_scenario_factory(
        options_multiple_outputs_tuple(env="local"), project_name="kedro-project-multiple-outputs-tuple-local"
    ), "local"


@fixture(scope="function")
def kedro_project_multiple_outputs_dict_base(project_scenario_factory) -> Path:
    return project_scenario_factory(
        options_multiple_outputs_dict(env="base"), project_name="kedro-project-multiple-outputs-dict-base"
    ), "base"


@fixture(scope="function")
def kedro_project_multiple_outputs_dict_local(project_scenario_factory) -> Path:
    return project_scenario_factory(
        options_multiple_outputs_dict(env="local"), project_name="kedro-project-multiple-outputs-dict-local"
    ), "local"


@fixture(scope="function")
def kedro_project_no_outputs_node_base(project_scenario_factory) -> Path:
    return project_scenario_factory(
        options_no_outputs_node(env="base"), project_name="kedro-project-no-outputs-node-base"
    ), "base"


@fixture(scope="function")
def kedro_project_no_outputs_node_local(project_scenario_factory) -> Path:
>>>>>>> 140a339f
    return project_scenario_factory(
        options_no_outputs_node(env="local"), project_name="kedro-project-no-outputs-node-local"
    ), "local"


@fixture(scope="function")
def kedro_project_nothing_assets_base(project_scenario_factory) -> Path:
    return project_scenario_factory(
        options_nothing_assets(env="base"), project_name="kedro-project-nothing-assets-base"
    ), "base"


@fixture(scope="function")
def kedro_project_nothing_assets_local(project_scenario_factory) -> tuple[Path, KedroProjectOptions]:
    return project_scenario_factory(
        options_nothing_assets(env="local"), project_name="kedro-project-nothing-assets-local"
    ), "local"


@fixture(scope="function")
def kedro_project_hooks_filebacked_local(project_scenario_factory, tmp_path: Path) -> tuple[Path, KedroProjectOptions]:
    input_csv = tmp_path / "input_local.csv"
    input_csv.write_text("value\n2\n", encoding="utf-8")
    primary_dir = tmp_path / "data_primary_local"
    output_dir = tmp_path / "data_output_local"
    primary_dir.mkdir(parents=True, exist_ok=True)
    output_dir.mkdir(parents=True, exist_ok=True)

    opts = options_hooks_filebacked(
        env="local", input_csv=str(input_csv), primary_dir=str(primary_dir), output_dir=str(output_dir)
    )
<<<<<<< HEAD
    return project_scenario_factory(opts, project_name="kedro-project-hooks-filebacked-local")
=======
    return project_scenario_factory(opts, project_name="kedro-project-hooks-filebacked-local"), "local"
>>>>>>> 140a339f


# Scenario variant: exec filebacked but output2 is MemoryDataset


@fixture(scope="function")
def kedro_project_exec_filebacked_output2_memory_base(project_scenario_factory) -> tuple[Path, KedroProjectOptions]:
    opts = options_exec_filebacked(env="base")
    opts.catalog["output2_ds"] = {"type": "MemoryDataset"}
    return project_scenario_factory(opts, project_name="kedro-project-exec-filebacked-output2-memory-base"), "base"


@fixture(scope="function")
def kedro_project_exec_filebacked_output2_memory_local(project_scenario_factory) -> tuple[Path, KedroProjectOptions]:
    opts = options_exec_filebacked(env="local")
    opts.catalog["output2_ds"] = {"type": "MemoryDataset"}
<<<<<<< HEAD
    return project_scenario_factory(opts, project_name="kedro-project-exec-filebacked-output2-memory-local")
=======
    return project_scenario_factory(opts, project_name="kedro-project-exec-filebacked-output2-memory-local"), "local"
>>>>>>> 140a339f


# Scenario: Multiple executors dagster config


@fixture(scope="function")
def kedro_project_multi_executors_base(project_scenario_factory) -> tuple[Path, KedroProjectOptions]:
    dagster_cfg = {
        "executors": dagster_executors_config(),
        "jobs": make_jobs_config(pipeline_name="__default__", executor="multiproc"),
    }
    return project_scenario_factory(
        KedroProjectOptions(env="base", dagster=dagster_cfg), project_name="kedro-project-multi-executors-base"
    ), "base"


@fixture(scope="function")
def kedro_project_multi_executors_local(project_scenario_factory) -> tuple[Path, KedroProjectOptions]:
    dagster_cfg = {
        "executors": dagster_executors_config(),
        "jobs": make_jobs_config(pipeline_name="__default__", executor="multiproc"),
    }
    return project_scenario_factory(
        KedroProjectOptions(env="local", dagster=dagster_cfg), project_name="kedro-project-multi-executors-local"
<<<<<<< HEAD
    )

# General scenario builder fixture driven by (scenario_key, env)


@fixture(scope="function")
def kedro_project_scenario_env(request, project_scenario_factory) -> tuple[Path, KedroProjectOptions]:
    scenario_key, env = request.param
    # Map keys to option builders
    builder_map = {
        "exec_filebacked": options_exec_filebacked,
        "partitioned_intermediate_output2": options_partitioned_intermediate_output2,
        "partitioned_static_mapping": options_partitioned_static_mapping,
        "multiple_inputs": options_multiple_inputs,
        "multiple_outputs_tuple": options_multiple_outputs_tuple,
        "multiple_outputs_dict": options_multiple_outputs_dict,
        "no_outputs_node": options_no_outputs_node,
        "nothing_assets": options_nothing_assets,
    }
    opts = builder_map[scenario_key](env)
    project_name = f"kedro-project-{scenario_key.replace('_', '-')}-{env}"
    return project_scenario_factory(opts, project_name=project_name)


@fixture(scope="function")
def kedro_project_multi_in_out_env(request, project_scenario_factory) -> tuple[Path, KedroProjectOptions]:
    scenario_key, env = request.param
    builder_map = {
        "multiple_inputs": options_multiple_inputs,
        "multiple_outputs_tuple": options_multiple_outputs_tuple,
        "multiple_outputs_dict": options_multiple_outputs_dict,
    }
    if scenario_key not in builder_map:
        raise ValueError("Invalid multi-in/out scenario key")
    opts = builder_map[scenario_key](env)
    project_name = f"kedro-project-{scenario_key.replace('_', '-')}-{env}"
    return project_scenario_factory(opts, project_name=project_name)
=======
    ), "local"
>>>>>>> 140a339f
<|MERGE_RESOLUTION|>--- conflicted
+++ resolved
@@ -72,15 +72,11 @@
 
 
 @fixture(scope="function")
-<<<<<<< HEAD
 def kedro_project_partitioned_identity_mapping_base(project_scenario_factory) -> tuple[Path, KedroProjectOptions]:
-=======
-def kedro_project_partitioned_identity_mapping_base(project_scenario_factory) -> Path:
->>>>>>> 140a339f
     return project_scenario_factory(
         options_partitioned_identity_mapping(env="base"),
         project_name="kedro-project-partitioned-identity-mapping",
-    ), "base"
+    )
 
 
 @fixture(scope="function")
@@ -88,7 +84,7 @@
     return project_scenario_factory(
         options_partitioned_identity_mapping(env="local"),
         project_name="kedro-project-partitioned-identity-mapping-local",
-    ), "local"
+    )
 
 
 # Per-env wrappers for identity mapping returning (Path, env)
@@ -113,11 +109,7 @@
 
 
 @fixture(scope="function")
-<<<<<<< HEAD
 def kedro_project_hooks_filebacked_base(project_scenario_factory, tmp_path: Path) -> tuple[Path, KedroProjectOptions]:
-=======
-def kedro_project_hooks_filebacked_base(project_scenario_factory, tmp_path: Path) -> Path:
->>>>>>> 140a339f
     # Prepare input file and directories for file-backed scenario
     input_csv = tmp_path / "input.csv"
     input_csv.write_text("value\n1\n", encoding="utf-8")
@@ -129,36 +121,17 @@
     opts = options_hooks_filebacked(
         env="base", input_csv=str(input_csv), primary_dir=str(primary_dir), output_dir=str(output_dir)
     )
-    return project_scenario_factory(opts, project_name="kedro-project-hooks-filebacked"), "base"
-
-
-# Per-env variants and wrappers returning (Path, options)
-
-
-@fixture(scope="function")
-<<<<<<< HEAD
+    return project_scenario_factory(opts, project_name="kedro-project-hooks-filebacked")
+
+
+# Per-env variants returning (Path, options)
+
+
+@fixture(scope="function")
 def kedro_project_exec_filebacked_local(project_scenario_factory) -> tuple[Path, KedroProjectOptions]:
-=======
-def kedro_project_exec_filebacked_base(project_scenario_factory) -> Path:
-    return project_scenario_factory(
-        options_exec_filebacked(env="base"), project_name="kedro-project-exec-filebacked-base"
-    ), "base"
-
-
-@fixture(scope="function")
-def kedro_project_exec_filebacked_local(project_scenario_factory) -> Path:
->>>>>>> 140a339f
     return project_scenario_factory(
         options_exec_filebacked(env="local"), project_name="kedro-project-exec-filebacked-local"
-    ), "local"
-
-
-@fixture(scope="function")
-def kedro_project_partitioned_intermediate_output2_base(project_scenario_factory) -> Path:
-    return project_scenario_factory(
-        options_partitioned_intermediate_output2(env="base"),
-        project_name="kedro-project-partitioned-intermediate-output2-base",
-    ), "base"
+    )
 
 
 @fixture(scope="function")
@@ -166,15 +139,7 @@
     return project_scenario_factory(
         options_partitioned_intermediate_output2(env="local"),
         project_name="kedro-project-partitioned-intermediate-output2-local",
-    ), "local"
-
-
-@fixture(scope="function")
-def kedro_project_partitioned_static_mapping_base(project_scenario_factory) -> Path:
-    return project_scenario_factory(
-        options_partitioned_static_mapping(env="base"),
-        project_name="kedro-project-partitioned-static-mapping-base",
-    ), "base"
+    )
 
 
 @fixture(scope="function")
@@ -182,81 +147,63 @@
     return project_scenario_factory(
         options_partitioned_static_mapping(env="local"),
         project_name="kedro-project-partitioned-static-mapping-local",
-    ), "local"
-
-
-@fixture(scope="function")
-def kedro_project_multiple_inputs_base(project_scenario_factory) -> Path:
+    )
+
+
+@fixture(scope="function")
+def kedro_project_multiple_inputs_base(project_scenario_factory) -> tuple[Path, KedroProjectOptions]:
     return project_scenario_factory(
         options_multiple_inputs(env="base"), project_name="kedro-project-multiple-inputs-base"
-    ), "base"
-
-
-@fixture(scope="function")
-<<<<<<< HEAD
+    )
+
+
+@fixture(scope="function")
+def kedro_project_multiple_inputs_local(project_scenario_factory) -> tuple[Path, KedroProjectOptions]:
+    return project_scenario_factory(
+        options_multiple_inputs(env="local"), project_name="kedro-project-multiple-inputs-local"
+    )
+
+
+@fixture(scope="function")
 def kedro_project_no_outputs_node_local(project_scenario_factory) -> tuple[Path, KedroProjectOptions]:
-=======
-def kedro_project_multiple_inputs_local(project_scenario_factory) -> Path:
-    return project_scenario_factory(
-        options_multiple_inputs(env="local"), project_name="kedro-project-multiple-inputs-local"
-    ), "local"
-
-
-@fixture(scope="function")
-def kedro_project_multiple_outputs_tuple_base(project_scenario_factory) -> Path:
+    return project_scenario_factory(
+        options_no_outputs_node(env="local"), project_name="kedro-project-no-outputs-node-local"
+    )
+
+
+@fixture(scope="function")
+def kedro_project_multiple_outputs_tuple_base(project_scenario_factory) -> tuple[Path, KedroProjectOptions]:
     return project_scenario_factory(
         options_multiple_outputs_tuple(env="base"), project_name="kedro-project-multiple-outputs-tuple-base"
-    ), "base"
-
-
-@fixture(scope="function")
-def kedro_project_multiple_outputs_tuple_local(project_scenario_factory) -> Path:
+    )
+
+
+@fixture(scope="function")
+def kedro_project_multiple_outputs_tuple_local(project_scenario_factory) -> tuple[Path, KedroProjectOptions]:
     return project_scenario_factory(
         options_multiple_outputs_tuple(env="local"), project_name="kedro-project-multiple-outputs-tuple-local"
-    ), "local"
-
-
-@fixture(scope="function")
-def kedro_project_multiple_outputs_dict_base(project_scenario_factory) -> Path:
+    )
+
+
+@fixture(scope="function")
+def kedro_project_multiple_outputs_dict_base(project_scenario_factory) -> tuple[Path, KedroProjectOptions]:
     return project_scenario_factory(
         options_multiple_outputs_dict(env="base"), project_name="kedro-project-multiple-outputs-dict-base"
-    ), "base"
-
-
-@fixture(scope="function")
-def kedro_project_multiple_outputs_dict_local(project_scenario_factory) -> Path:
+    )
+
+
+@fixture(scope="function")
+def kedro_project_multiple_outputs_dict_local(project_scenario_factory) -> tuple[Path, KedroProjectOptions]:
     return project_scenario_factory(
         options_multiple_outputs_dict(env="local"), project_name="kedro-project-multiple-outputs-dict-local"
-    ), "local"
-
-
-@fixture(scope="function")
-def kedro_project_no_outputs_node_base(project_scenario_factory) -> Path:
-    return project_scenario_factory(
-        options_no_outputs_node(env="base"), project_name="kedro-project-no-outputs-node-base"
-    ), "base"
-
-
-@fixture(scope="function")
-def kedro_project_no_outputs_node_local(project_scenario_factory) -> Path:
->>>>>>> 140a339f
-    return project_scenario_factory(
-        options_no_outputs_node(env="local"), project_name="kedro-project-no-outputs-node-local"
-    ), "local"
-
-
-@fixture(scope="function")
-def kedro_project_nothing_assets_base(project_scenario_factory) -> Path:
-    return project_scenario_factory(
-        options_nothing_assets(env="base"), project_name="kedro-project-nothing-assets-base"
-    ), "base"
+    )
 
 
 @fixture(scope="function")
 def kedro_project_nothing_assets_local(project_scenario_factory) -> tuple[Path, KedroProjectOptions]:
     return project_scenario_factory(
         options_nothing_assets(env="local"), project_name="kedro-project-nothing-assets-local"
-    ), "local"
+    )
 
 
 @fixture(scope="function")
@@ -271,11 +218,7 @@
     opts = options_hooks_filebacked(
         env="local", input_csv=str(input_csv), primary_dir=str(primary_dir), output_dir=str(output_dir)
     )
-<<<<<<< HEAD
     return project_scenario_factory(opts, project_name="kedro-project-hooks-filebacked-local")
-=======
-    return project_scenario_factory(opts, project_name="kedro-project-hooks-filebacked-local"), "local"
->>>>>>> 140a339f
 
 
 # Scenario variant: exec filebacked but output2 is MemoryDataset
@@ -285,18 +228,14 @@
 def kedro_project_exec_filebacked_output2_memory_base(project_scenario_factory) -> tuple[Path, KedroProjectOptions]:
     opts = options_exec_filebacked(env="base")
     opts.catalog["output2_ds"] = {"type": "MemoryDataset"}
-    return project_scenario_factory(opts, project_name="kedro-project-exec-filebacked-output2-memory-base"), "base"
+    return project_scenario_factory(opts, project_name="kedro-project-exec-filebacked-output2-memory-base")
 
 
 @fixture(scope="function")
 def kedro_project_exec_filebacked_output2_memory_local(project_scenario_factory) -> tuple[Path, KedroProjectOptions]:
     opts = options_exec_filebacked(env="local")
     opts.catalog["output2_ds"] = {"type": "MemoryDataset"}
-<<<<<<< HEAD
     return project_scenario_factory(opts, project_name="kedro-project-exec-filebacked-output2-memory-local")
-=======
-    return project_scenario_factory(opts, project_name="kedro-project-exec-filebacked-output2-memory-local"), "local"
->>>>>>> 140a339f
 
 
 # Scenario: Multiple executors dagster config
@@ -310,7 +249,7 @@
     }
     return project_scenario_factory(
         KedroProjectOptions(env="base", dagster=dagster_cfg), project_name="kedro-project-multi-executors-base"
-    ), "base"
+    )
 
 
 @fixture(scope="function")
@@ -321,7 +260,6 @@
     }
     return project_scenario_factory(
         KedroProjectOptions(env="local", dagster=dagster_cfg), project_name="kedro-project-multi-executors-local"
-<<<<<<< HEAD
     )
 
 # General scenario builder fixture driven by (scenario_key, env)
@@ -358,7 +296,4 @@
         raise ValueError("Invalid multi-in/out scenario key")
     opts = builder_map[scenario_key](env)
     project_name = f"kedro-project-{scenario_key.replace('_', '-')}-{env}"
-    return project_scenario_factory(opts, project_name=project_name)
-=======
-    ), "local"
->>>>>>> 140a339f
+    return project_scenario_factory(opts, project_name=project_name)