[build-system]
build-backend = "hatchling.build"
requires = [
  "hatch-vcs>=0.4",
  "hatchling>=1.25",
]

[project]
name = "kedro-dagster"
dynamic = ["version"]
authors = [
  { name = "Guillaume Tauzin", email = "gtauzin.github@pm.me" },
]
maintainers = [
  { name = "Guillaume Tauzin", email = "gtauzin.github@pm.me" }
]
description = "Kedro-Dagster makes it easy to deploy Kedro projects to Dagster"
license = "Apache-2.0"
readme.content-type = "text/markdown"
readme.file = "README.md"
requires-python = ">=3.10, <3.14"
classifiers = [
  "Operating System :: OS Independent",
  "Programming Language :: Python",
  "Programming Language :: Python :: 3 :: Only",
  "Programming Language :: Python :: 3.10",
  "Programming Language :: Python :: 3.11",
  "Programming Language :: Python :: 3.12",
  "Programming Language :: Python :: 3.13",
]
urls."Bug Tracker" = "https://github.com/gtauzin/kedro-dagster/issues"
urls."Changelog" = "https://github.com/gtauzin/kedro-dagster/releases"
urls.Documentation = "https://github.com/gtauzin/kedro-dagster/"
urls."Source Code" = "https://github.com/gtauzin/kedro-dagster"
dependencies = [
    "kedro>=0.19,<2.0",
    "kedro-datasets",
    "dagster>=1.10,<2.0",
    "dagster-webserver",
    "dagster-dg-cli",
    "pydantic>=1.0.0,<3.0.0",
]

[project.optional-dependencies]
mlflow = [
  "kedro-mlflow>=0.13",
  "mlflow>=2.20",
  "dagster-mlflow",
]

[dependency-groups]
dev = [
  { include-group = "docs" },
  { include-group = "tests" },
  { include-group = "fix" },
]
docs = [
  "mkdocs-material==9.7",
  "mkdocs-git-revision-date-localized-plugin==1.5",
  "mkdocstrings==1.0",
  "mkdocstrings-python==2.0.1",
  "mkdocs-glightbox==0.5.2",
<<<<<<< HEAD
  "pymdown-extensions==10.18",
  "black==25.11",
=======
  "pymdown-extensions==10.17",
  "black==25.12.0",
>>>>>>> ea118298
]
fix = [
  "pre-commit-uv>=4.1",
]
tests = [
  "pytest>=8.3",
  "pytest-mock>=3.14",
  "pytest-cov>=7.0",
  "covdefaults>=2.3",
  "psutil>=6.1",
  "pyaml>=25.1",
  "pandas>=2.3",
]

[project.entry-points."kedro.project_commands"]
dagster = "kedro_dagster.cli:commands"

[tool.hatch.version]
source = "vcs"
fallback-version = "0.0.0"

[tool.hatch.metadata.hooks.vcs.urls]
source_archive = "https://github.com/gtauzin/kedro-dagster/archive/{commit_hash}.zip"

[tool.ruff]
line-length = 120
show-fixes = true

[tool.ruff.format]
preview = true
docstring-code-format = true
docstring-code-line-length = 100

[tool.ruff.lint]
exclude = ["docs/**", "features/**"]
# all rules can be found here: https://beta.ruff.rs/docs/rules/
select = [
    "F",   # Pyflakes
    "W",   # pycodestyle
    "E",   # pycodestyle
    "I",   # isort
    "UP",  # pyupgrade
    "PL",  # Pylint
    "T201", # Print Statement
]
ignore=[
    "E203", # space before : (needed for how black formats slicing)
    "E731", # do not assign a lambda expression, use a def
    "E741", # do not use variables named 'l', 'O', or 'I'
    "E501", # ruff format takes care of line-too-long
    "PLR0913", # too many args in func def
    "PLR0915", # too many statements
    "PLR0912", # too many branches
    "PLR2004", # magic value used in comparison
]

[tool.ruff.lint.per-file-ignores]
# It's fine not to put the import at the top of the file in the examples
# folder.
"examples/*"=["E402"]

[tool.pytest.ini_options]
addopts = "--color=yes"
doctest_optionflags = "NORMALIZE_WHITESPACE"
norecursedirs = "src/kedro_dagster/templates"
filterwarnings = [
  # Ignore all Pydantic v2 deprecation warnings during tests
  "ignore::pydantic.warnings.PydanticDeprecatedSince20",
  "ignore::pydantic.warnings.PydanticDeprecatedSince212",
  # Silence Kedro framework warnings about missing pipelines in test scenarios
  "ignore:Your project does not contain any pipelines with nodes:UserWarning:kedro.framework.cli.starters",
  # Ignore dagster-mlflow BetaWarning
  "ignore:Function `_create_mlflow_run_hook` is currently in beta:dagster.BetaWarning:dagster_mlflow.hooks",
  # Ignore pluggy `run_result` UserWarning
  "ignore:Argument\\(s\\) 'run_result' which are declared in the hookspec cannot be found in this hook call:UserWarning",
]

[tool.mypy]
python_version = "3.13"
strict = true
ignore_missing_imports = true
disable_error_code = ["misc", "import-untyped"]

[tool.coverage]
paths.source = ["src/kedro_dagster"]
report.fail_under = 1
report.include_namespace_packages = true
report.skip_covered = false
html.show_contexts = true
run.omit = [
    "src/templates/definitions.py",
    "tests/*",
    "*/tests/*",
]
run.parallel = true
run.branch = true
run.sigterm = true
run.concurrency = ["multiprocessing"]
run.plugins = [
  "covdefaults",
]<|MERGE_RESOLUTION|>--- conflicted
+++ resolved
@@ -60,13 +60,8 @@
   "mkdocstrings==1.0",
   "mkdocstrings-python==2.0.1",
   "mkdocs-glightbox==0.5.2",
-<<<<<<< HEAD
   "pymdown-extensions==10.18",
-  "black==25.11",
-=======
-  "pymdown-extensions==10.17",
   "black==25.12.0",
->>>>>>> ea118298
 ]
 fix = [
   "pre-commit-uv>=4.1",
